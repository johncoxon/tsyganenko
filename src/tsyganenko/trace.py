--- conflicted
+++ resolved
@@ -1,451 +1,441 @@
-"""trace: Provides a class to easily trace field lines from start points"""
-import datetime as _dt
-import geopack_tsyganenko as _geopack
-import numpy as _np
-from matplotlib import pyplot as _plt
-from matplotlib.patches import Circle as _Circle
-
-# Declare the same Earth radius as used in Tsyganenko models (km)
-earth_radius = 6371.2
-
-
-class Trace(object):
-    """
-    Trace magnetic field lines from a given start point.
-
-    Parameters
-    ----------
-    lat : array_like
-        Latitude of the start point (degrees).
-    lon : array_like
-        Longitude of the start point (degrees).
-    rho : array_like
-        Distance of the start point from the center of the Earth (km).
-    coords : str, optional
-        The coordinate system of the start point. Default is "geo".
-    datetime : array_like
-        The date and time of the start point. If None, defaults to the current date and time.
-    vsw_gse : list_like, optional
-        Solar wind velocity in GSE coordinates (m/s, m/s, m/s).
-    pdyn : float, optional
-        Solar wind dynamic pressure (nPa). Default is 2.0.
-    dst : int, optional
-        Dst index (nT). Default is -5.
-    by_imf : float, optional
-        IMF By (nT). Default is 0.0.
-    bz_imf : float, optional
-        IMF Bz (nT). Default is -5.0.
-    l_max : int, optional
-        The maximum number of points to trace before stopping. Default is 5000.
-    rmax : float, optional
-        Upper trace boundary in Earth radii. Default is 60.0.
-    rmin : float, optional
-        Lower trace boundary in Earth radii. Default is 1.0.
-    dsmax : float, optional
-        Maximum tracing step size. Default is 0.01.
-    err : float, optional
-        Tracing step tolerance. Default is 0.000001.
-
-    Attributes
-    ----------
-    lat, lon, rho, coords, time, vsw_gse, pdyn, dst, by_imf, bz_imf
-    lat_[n/s] : array_like
-        Latitude (degrees) of the trace footpoint in the Northern/Southern Hemisphere.
-    lon_[n/s] : array_like
-        Longitude (degrees) of the trace footpoint in the Northern/Southern Hemisphere.
-    rho_[n/s] : array_like
-        Distance of the trace footpoint from the center of the Earth in Northern/Southern Hemisphere (km).
-
-    Example
-    --------
-        import numpy as np
-        import tsyganenko as tsy
-        # Trace a series of points
-        lats = np.arange(10, 90, 10)
-        lons = 0.
-        rhos = tsy.earth_radius
-        trace = tsy.Trace(lats, lons, rhos)
-        # Print the results nicely
-        print(trace)
-        # Plot the traced field lines
-        trace.plot()
-        # Or generate a 3d view of the traced field lines
-        trace.plot3d()
-    """
-    def __init__(self, lat, lon, rho, coords="geo", datetime=None,
-                 vsw_gse=(-400., 0., 0.), pdyn=2., dst=-5., by_imf=0.,
-                 bz_imf=-5., l_max=5000, rmax=60., rmin=1., dsmax=0.01,
-                 err=0.000001):
-        self.lat = lat
-        self.lon = lon
-        self.rho = rho
-        self.coords = coords
-        self.vsw_gse = vsw_gse
-        self.pdyn = pdyn
-        self.dst = dst
-        self.by_imf = by_imf
-        self.bz_imf = bz_imf
-
-        # If no datetime is provided, defaults to today
-        if datetime is None:
-<<<<<<< HEAD
-            self.time = _np.array([_dt.datetime.now()])
-        elif isinstance(datetime, _dt.datetime):
-            self.time = _np.array([datetime])
-=======
-            self.time = _dt.datetime.now()
->>>>>>> 1a7fa987
-        else:
-            self.time = datetime
-
-        valid_inputs = self._test_valid()
-        if not valid_inputs:
-            raise ValueError("The inputs were not valid.")
-
-        # Initialize trace arrays
-        self.gsw = _np.zeros((len(self.lat), 3))
-        self.lat_n = _np.zeros_like(self.lat)
-        self.lon_n = _np.zeros_like(self.lat)
-        self.rho_n = _np.zeros_like(self.lat)
-        self.lat_s = _np.zeros_like(self.lat)
-        self.lon_s = _np.zeros_like(self.lat)
-        self.rho_s = _np.zeros_like(self.lat)
-        self.trace_gsw = []
-
-        self.trace(l_max=l_max, rmax=rmax, rmin=rmin, dsmax=dsmax, err=err)
-
-    def __str__(self):
-        """Print salient inputs alongside trace results for each trace"""
-        outstr = """
-vsw_gse=[{:6.0f},{:6.0f},{:6.0f}]   [m/s]
-pdyn=    {:6.1f}                  [nPa]
-dst=     {:6.1f}                  [nT]
-by_imf=  {:6.1f}                  [nT]
-bz_imf=  {:6.1f}                  [nT]
-
-Coords: {}
-(latitude [deg], longitude [deg], distance from center of the Earth [km])
-""".format(self.vsw_gse[0], self.vsw_gse[1], self.vsw_gse[2], self.pdyn,
-           self.dst, self.by_imf, self.bz_imf, self.coords)
-
-        # Print the trace for each set of input coordinates.
-        for ip in range(len(self.lat)):
-            outstr += """
-({:6.3f}, {:6.3f}, {:6.3f}) @ {}
-    --> NH({:6.3f}, {:6.3f}, {:6.3f})
-    --> SH({:6.3f}, {:6.3f}, {:6.3f})""".format(
-                self.lat[ip], self.lon[ip], self.rho[ip],
-                self.time[ip].strftime("%H:%M UT (%d-%b-%y)"),
-                self.lat_n[ip], self.lon_n[ip], self.rho_n[ip],
-                self.lat_s[ip], self.lon_s[ip], self.rho_s[ip])
-
-        return outstr
-
-    def trace(self, l_max=5000, rmax=60., rmin=1., dsmax=0.01, err=0.000001):
-        """Trace from the start point for both North/Southern Hemispheres"""
-        # Iterate through the desired points
-        for ip in _np.arange(len(self.lat)):
-            # This has to be called first
-            print(self.time.shape)
-            _geopack.recalc_08(self.time[ip].year,
-                               self.time[ip].timetuple().tm_yday,
-                               self.time[ip].hour,
-                               self.time[ip].minute,
-                               self.time[ip].second, *self.vsw_gse)
-
-            # Convert spherical to cartesian
-            r, theta, phi, x, y, z = _geopack.sphcar_08(
-                self.rho[ip]/earth_radius, _np.radians(90. - self.lat[ip]),
-                _np.radians(self.lon[ip]), 0., 0., 0., 1)
-
-            # Convert to GSW.
-            if self.coords.lower() == "geo":
-                _, _, _, xgsw, ygsw, zgsw = _geopack.geogsw_08(
-                    x, y, z, 0., 0., 0., 1)
-
-            self.gsw[ip, 0] = xgsw
-            self.gsw[ip, 1] = ygsw
-            self.gsw[ip, 2] = zgsw
-
-            # Trace field line
-            inmod = "IGRF_GSW_08"
-            exmod = "T96_01"
-            parmod = [self.pdyn, self.dst, self.by_imf, self.bz_imf, 0., 0., 0., 0., 0., 0.]
-
-            # Towards NH and then towards SH
-            x_trace_n, y_trace_n, z_trace_n = self._trace_to_hemisphere("north", ip, xgsw, ygsw, zgsw, dsmax, err, rmax,
-                                                                        rmin, parmod, exmod, inmod, l_max)
-            x_trace_s, y_trace_s, z_trace_s = self._trace_to_hemisphere("south", ip, xgsw, ygsw, zgsw, dsmax, err, rmax,
-                                                                        rmin, parmod, exmod, inmod, l_max)
-
-            # Combine the NH and SH traces into x/y/z arrays.
-            x_trace = _np.concatenate((x_trace_n, x_trace_s))
-            y_trace = _np.concatenate((y_trace_n, y_trace_s))
-            z_trace = _np.concatenate((z_trace_n, z_trace_s))
-
-            # Combine the combined arrays into an array of shape (:,3)
-            # and add it to the list of traces.
-            self.trace_gsw.append(_np.array((x_trace, y_trace, z_trace)).T)
-
-    def _test_valid(self):
-        """Test the validity of inputs to the Trace class and trace method"""
-        if len(self.vsw_gse) != 3:
-            raise ValueError("vsw_gse must have 3 elements")
-        if self.coords.lower() != "geo":
-            raise ValueError("{}: this coordinate system is not supported".format(self.coords.lower()))
-        if _np.isnan(self.pdyn) | _np.isnan(self.dst) | _np.isnan(self.by_imf) | _np.isnan(self.bz_imf):
-            raise ValueError("Input parameters are not numbers")
-
-        print("1", self.time.shape)
-
-        try:
-            len_lat = len(self.lat)
-        except TypeError:
-            len_lat = 1
-        try:
-            len_lon = len(self.lon)
-        except TypeError:
-            len_lon = 1
-        try:
-            len_rho = len(self.rho)
-        except TypeError:
-            len_rho = 1
-        try:
-            len_dt = len(self.time)
-        except TypeError:
-            len_dt = 1
-
-        # Make the inputs into floating point arrays. Where an input is passed
-        # once, make it into an array of that input (this allows passing e.g.
-        # many latitudes for one longitude and rho).
-        lens = _np.array((len_lat, len_lon, len_rho, len_dt))
-        if len_lat == 1:
-            self.lat = _np.ones(_np.max(lens), dtype=float) * self.lat
-            len_lat = len(self.lat)
-        else:
-            self.lat = _np.array(self.lat, dtype=float)
-        if len_lon == 1:
-            self.lon = _np.ones(_np.max(lens), dtype=float) * self.lon
-            len_lon = len(self.lon)
-        else:
-            self.lon = _np.array(self.lon, dtype=float)
-        if len_rho == 1:
-            self.rho = _np.ones(_np.max(lens), dtype=float) * self.rho
-            len_rho = len(self.rho)
-        else:
-            self.rho = _np.array(self.rho, dtype=float)
-        if len_dt == 1:
-            self.time = _np.array([self.time[0] for _ in self.lat])
-            len_dt = len(self.time)
-        else:
-            self.time = _np.array(self.time)
-
-        # Make sure they're all the same length
-        if not (len_lat == len_lon == len_rho == len_dt):
-            raise ValueError(
-                "lat, lon, rho and datetime must be the same length")
-
-        return True
-
-    def _trace_to_hemisphere(self, hemisphere, ip, xgsw, ygsw, zgsw, dsmax, err, rmax, rmin, parmod, exmod, inmod,
-                             l_max):
-        if hemisphere == "north":
-            mapto = -1
-        else:
-            mapto = 1
-
-        xfgsw, yfgsw, zfgsw, xarr, yarr, zarr, l_cnt = _geopack.trace_08(
-            xgsw, ygsw, zgsw, mapto, dsmax, err, rmax, rmin, 0, parmod, exmod, inmod, l_max)
-
-        # Convert back to spherical geographic coords
-        xfgeo, yfgeo, zfgeo, _, _, _ = _geopack.geogsw_08(0., 0., 0., xfgsw, yfgsw, zfgsw, -1)
-        rhof, colatf, lonf, _, _, _ = _geopack.sphcar_08(0., 0., 0., xfgeo, yfgeo, zfgeo, -1)
-
-        if hemisphere == "north":
-            self.lat_n[ip] = 90. - _np.degrees(colatf)
-            self.lon_n[ip] = _np.degrees(lonf)
-            self.rho_n[ip] = rhof * earth_radius
-
-            x_trace = xarr[l_cnt - 1::-1]
-            y_trace = yarr[l_cnt - 1::-1]
-            z_trace = zarr[l_cnt - 1::-1]
-        else:
-            self.lat_s[ip] = 90. - _np.degrees(colatf)
-            self.lon_s[ip] = _np.degrees(lonf)
-            self.rho_s[ip] = rhof * earth_radius
-
-            x_trace = xarr[0:l_cnt]
-            y_trace = yarr[0:l_cnt]
-            z_trace = zarr[0:l_cnt]
-
-        return x_trace, y_trace, z_trace
-
-    def plot(self, ax=None, proj="xz", only_pts=None, show_pts=False,
-             show_earth=True,  **kwargs):
-        """Generate a 2D plot of the trace projected onto a given plane
-        Graphic keywords apply to the plot method for the field lines
-
-        Parameters
-        ----------
-        ax : matplotlib axes object, optional
-            The object on which to plot.
-        proj : str, optional
-            The GSW projection plane.
-        only_pts : list_like, optional
-            If the trace contains multiple points, only show those specified.
-        show_earth : bool, optional
-            Toggle Earth disk visibility.
-        show_pts : bool, optional
-            Toggle start points visibility.
-        **kwargs :
-            see matplotlib.axes.Axes.plot
-
-        Returns
-        -------
-        ax : matplotlib axes object
-        """
-        if ((len(proj) != 2) or (proj[0] not in ["x", "y", "z"])
-                or (proj[1] not in ["x", "y", "z"]) or (proj[0] == proj[1])):
-            raise ValueError("Invalid projection plane.")
-
-        if ax is None:
-            fig = _plt.gcf()
-            ax = fig.gca()
-            ax.set_aspect("equal")
-
-        # First plot a nice disk for the Earth
-        if show_earth:
-            earth = _Circle(xy=(0, 0), radius=1, facecolor="0.8", edgecolor="k",
-                            alpha=.5, zorder=4)
-            ax.add_patch(earth)
-
-        # Select indices to show
-        if only_pts is None:
-            inds = _np.arange(len(self.lat))
-        elif not isinstance(only_pts, list):
-            inds = [only_pts]
-        else:
-            inds = only_pts
-
-        # Then plot the traced field line
-        for cnt, ip in enumerate(inds):
-            # Select projection plane
-            if proj[0] == "x":
-                xx = self.trace_gsw[ip][:, 0]
-                xpt = self.gsw[ip, 0]
-                ax.set_xlabel(r"$X_{GSW}$")
-            elif proj[0] == "y":
-                xx = self.trace_gsw[ip][:, 1]
-                xpt = self.gsw[ip, 1]
-                ax.set_xlabel(r"$Y_{GSW}$")
-            else:
-                xx = self.trace_gsw[ip][:, 2]
-                xpt = self.gsw[ip, 2]
-                ax.set_xlabel(r"$Z_{GSW}$")
-
-            if proj[1] == "x":
-                yy = self.trace_gsw[ip][:, 0]
-                ypt = self.gsw[ip, 0]
-                ax.set_ylabel(r"$X_{GSW}$")
-            elif proj[1] == "y":
-                yy = self.trace_gsw[ip][:, 1]
-                ypt = self.gsw[ip, 1]
-                ax.set_ylabel(r"$Y_{GSW}$")
-            else:
-                yy = self.trace_gsw[ip][:, 2]
-                ypt = self.gsw[ip, 2]
-                ax.set_ylabel(r"$Z_{GSW}$")
-
-            ax.plot(xx, yy, **kwargs)
-            if show_pts:
-                ax.scatter(xpt, ypt, c="k", zorder=4)
-
-        # Set x limits to have the Sun to the left as per convention
-        ax.set_xlim(ax.get_xlim()[::-1])
-
-        return ax
-
-    def plot3d(self, only_pts=None, show_earth=True, show_pts=False,
-               xyzlim=None, **kwargs):
-        """Generate a 3D plot of the trace
-        Graphic keywords apply to the plot3d method for the field lines
-
-        Parameters
-        ----------
-        only_pts : list_like, optional
-            If the trace contains multiple points, only show those specified.
-        show_earth : bool, optional
-            Toggle Earth sphere visibility. Default is True.
-        show_pts : bool, optional
-            Toggle start points visibility. Default is False.
-        xyzlim : tuple_like, optional
-            3D axis limits.
-        **kwargs :
-            see mpl_toolkits.mplot3d.axes3d.Axes3D.plot3D
-
-        Returns
-        -------
-        ax :  matplotlib axes
-            axes object
-        """
-        fig = _plt.gcf()
-        ax = fig.gca(projection="3d")
-
-        # First plot a nice sphere for the Earth
-        if show_earth:
-            u = _np.linspace(0, 2 * _np.pi, 179)
-            v = _np.linspace(0, _np.pi, 179)
-            tx = _np.outer(_np.cos(u), _np.sin(v))
-            ty = _np.outer(_np.sin(u), _np.sin(v))
-            tz = _np.outer(_np.ones(_np.size(u)), _np.cos(v))
-            ax.plot_surface(tx, ty, tz, rstride=10, cstride=10, color="grey",
-                            alpha=.5, zorder=0, linewidth=0.5)
-
-        # Select indices to show
-        if only_pts is None:
-            inds = _np.arange(len(self.lat))
-        elif not isinstance(only_pts, list):
-            inds = [only_pts]
-        else:
-            inds = only_pts
-
-        # Then plot the traced field line
-        for ip in inds:
-            ax.plot3D(self.trace_gsw[ip][:, 0],
-                      self.trace_gsw[ip][:, 1],
-                      self.trace_gsw[ip][:, 2], **kwargs)
-            if show_pts:
-                ax.scatter3D(*self.gsw[ip, :], c="k")
-
-        # Set plot limits if none are set. This is hugely convoluted
-        # because you can't do ax.set_aspect("equal") for 3D plots
-        if xyzlim is None:
-            self._equal_aspect_3d(ax)
-        else:
-            ax.set(xlim3d=xyzlim, ylim3d=xyzlim, zlim3d=xyzlim)
-        ax.set(xlabel=r"$X_{GSW}$", ylabel=r"$Y_{GSW}$", zlabel=r"$Z_{GSW}$")
-
-        return ax
-
-    @staticmethod
-    def _equal_aspect_3d(ax):
-        """Set limits on a 3D axis to get equal aspect ratio on each side"""
-        lims = _np.array([ax.get_xlim3d(), ax.get_ylim3d(), ax.get_zlim3d()])
-        diffs = _np.array([-1 * _np.subtract(*i) for i in lims])
-        half_diff_max = _np.max(diffs) / 2.
-
-        x_mid = lims[0][0] + (diffs[0] / 2.)
-        y_mid = lims[1][0] + (diffs[1] / 2.)
-        z_mid = lims[2][0] + (diffs[2] / 2.)
-
-        if _np.argmax(diffs) == 0:
-            ax.set_ylim3d(y_mid - half_diff_max, y_mid + half_diff_max)
-            ax.set_zlim3d(z_mid - half_diff_max, z_mid + half_diff_max)
-        elif _np.argmax(diffs) == 1:
-            ax.set_xlim3d(x_mid - half_diff_max, x_mid + half_diff_max)
-            ax.set_zlim3d(z_mid - half_diff_max, z_mid + half_diff_max)
-        elif _np.argmax(diffs) == 2:
-            ax.set_xlim3d(x_mid - half_diff_max, x_mid + half_diff_max)
-            ax.set_ylim3d(y_mid - half_diff_max, y_mid + half_diff_max)
-
-        return True
+"""trace: Provides a class to easily trace field lines from start points"""
+import datetime as _dt
+import geopack_tsyganenko as _geopack
+import numpy as _np
+from matplotlib import pyplot as _plt
+from matplotlib.patches import Circle as _Circle
+
+# Declare the same Earth radius as used in Tsyganenko models (km)
+earth_radius = 6371.2
+
+
+class Trace(object):
+    """
+    Trace magnetic field lines from a given start point.
+
+    Parameters
+    ----------
+    lat : array_like
+        Latitude of the start point (degrees).
+    lon : array_like
+        Longitude of the start point (degrees).
+    rho : array_like
+        Distance of the start point from the center of the Earth (km).
+    coords : str, optional
+        The coordinate system of the start point. Default is "geo".
+    datetime : array_like
+        The date and time of the start point. If None, defaults to the current date and time.
+    vsw_gse : list_like, optional
+        Solar wind velocity in GSE coordinates (m/s, m/s, m/s).
+    pdyn : float, optional
+        Solar wind dynamic pressure (nPa). Default is 2.0.
+    dst : int, optional
+        Dst index (nT). Default is -5.
+    by_imf : float, optional
+        IMF By (nT). Default is 0.0.
+    bz_imf : float, optional
+        IMF Bz (nT). Default is -5.0.
+    l_max : int, optional
+        The maximum number of points to trace before stopping. Default is 5000.
+    rmax : float, optional
+        Upper trace boundary in Earth radii. Default is 60.0.
+    rmin : float, optional
+        Lower trace boundary in Earth radii. Default is 1.0.
+    dsmax : float, optional
+        Maximum tracing step size. Default is 0.01.
+    err : float, optional
+        Tracing step tolerance. Default is 0.000001.
+
+    Attributes
+    ----------
+    lat, lon, rho, coords, time, vsw_gse, pdyn, dst, by_imf, bz_imf
+    lat_[n/s] : array_like
+        Latitude (degrees) of the trace footpoint in the Northern/Southern Hemisphere.
+    lon_[n/s] : array_like
+        Longitude (degrees) of the trace footpoint in the Northern/Southern Hemisphere.
+    rho_[n/s] : array_like
+        Distance of the trace footpoint from the center of the Earth in Northern/Southern Hemisphere (km).
+
+    Example
+    --------
+        import numpy as np
+        import tsyganenko as tsy
+        # Trace a series of points
+        lats = np.arange(10, 90, 10)
+        lons = 0.
+        rhos = tsy.earth_radius
+        trace = tsy.Trace(lats, lons, rhos)
+        # Print the results nicely
+        print(trace)
+        # Plot the traced field lines
+        trace.plot()
+        # Or generate a 3d view of the traced field lines
+        trace.plot3d()
+    """
+    def __init__(self, lat, lon, rho, coords="geo", datetime=None,
+                 vsw_gse=(-400., 0., 0.), pdyn=2., dst=-5., by_imf=0.,
+                 bz_imf=-5., l_max=5000, rmax=60., rmin=1., dsmax=0.01,
+                 err=0.000001):
+        self.lat = lat
+        self.lon = lon
+        self.rho = rho
+        self.coords = coords
+        self.vsw_gse = vsw_gse
+        self.pdyn = pdyn
+        self.dst = dst
+        self.by_imf = by_imf
+        self.bz_imf = bz_imf
+
+        # If no datetime is provided, defaults to today
+        if datetime is None:
+            self.time = _np.array([_dt.datetime.now()])
+        elif isinstance(datetime, _dt.datetime):
+            self.time = _np.array([datetime])
+        else:
+            self.time = datetime
+
+        valid_inputs = self._test_valid()
+        if not valid_inputs:
+            raise ValueError("The inputs were not valid.")
+
+        # Initialize trace arrays
+        self.gsw = _np.zeros((len(self.lat), 3))
+        self.lat_n = _np.zeros_like(self.lat)
+        self.lon_n = _np.zeros_like(self.lat)
+        self.rho_n = _np.zeros_like(self.lat)
+        self.lat_s = _np.zeros_like(self.lat)
+        self.lon_s = _np.zeros_like(self.lat)
+        self.rho_s = _np.zeros_like(self.lat)
+        self.trace_gsw = []
+
+        self.trace(l_max=l_max, rmax=rmax, rmin=rmin, dsmax=dsmax, err=err)
+
+    def __str__(self):
+        """Print salient inputs alongside trace results for each trace"""
+        outstr = """
+vsw_gse=[{:6.0f},{:6.0f},{:6.0f}]   [m/s]
+pdyn=    {:6.1f}                  [nPa]
+dst=     {:6.1f}                  [nT]
+by_imf=  {:6.1f}                  [nT]
+bz_imf=  {:6.1f}                  [nT]
+
+Coords: {}
+(latitude [deg], longitude [deg], distance from center of the Earth [km])
+""".format(self.vsw_gse[0], self.vsw_gse[1], self.vsw_gse[2], self.pdyn,
+           self.dst, self.by_imf, self.bz_imf, self.coords)
+
+        # Print the trace for each set of input coordinates.
+        for ip in range(len(self.lat)):
+            outstr += """
+({:6.3f}, {:6.3f}, {:6.3f}) @ {}
+    --> NH({:6.3f}, {:6.3f}, {:6.3f})
+    --> SH({:6.3f}, {:6.3f}, {:6.3f})""".format(
+                self.lat[ip], self.lon[ip], self.rho[ip],
+                self.time[ip].strftime("%H:%M UT (%d-%b-%y)"),
+                self.lat_n[ip], self.lon_n[ip], self.rho_n[ip],
+                self.lat_s[ip], self.lon_s[ip], self.rho_s[ip])
+
+        return outstr
+
+    def trace(self, l_max=5000, rmax=60., rmin=1., dsmax=0.01, err=0.000001):
+        """Trace from the start point for both North/Southern Hemispheres"""
+        # Iterate through the desired points
+        for ip in _np.arange(len(self.lat)):
+            # This has to be called first
+            _geopack.recalc_08(self.time[ip].year,
+                               self.time[ip].timetuple().tm_yday,
+                               self.time[ip].hour,
+                               self.time[ip].minute,
+                               self.time[ip].second, *self.vsw_gse)
+
+            # Convert spherical to cartesian
+            r, theta, phi, x, y, z = _geopack.sphcar_08(
+                self.rho[ip]/earth_radius, _np.radians(90. - self.lat[ip]),
+                _np.radians(self.lon[ip]), 0., 0., 0., 1)
+
+            # Convert to GSW.
+            if self.coords.lower() == "geo":
+                _, _, _, xgsw, ygsw, zgsw = _geopack.geogsw_08(
+                    x, y, z, 0., 0., 0., 1)
+
+            self.gsw[ip, 0] = xgsw
+            self.gsw[ip, 1] = ygsw
+            self.gsw[ip, 2] = zgsw
+
+            # Trace field line
+            inmod = "IGRF_GSW_08"
+            exmod = "T96_01"
+            parmod = [self.pdyn, self.dst, self.by_imf, self.bz_imf, 0., 0., 0., 0., 0., 0.]
+
+            # Towards NH and then towards SH
+            x_trace_n, y_trace_n, z_trace_n = self._trace_to_hemisphere("north", ip, xgsw, ygsw, zgsw, dsmax, err, rmax,
+                                                                        rmin, parmod, exmod, inmod, l_max)
+            x_trace_s, y_trace_s, z_trace_s = self._trace_to_hemisphere("south", ip, xgsw, ygsw, zgsw, dsmax, err, rmax,
+                                                                        rmin, parmod, exmod, inmod, l_max)
+
+            # Combine the NH and SH traces into x/y/z arrays.
+            x_trace = _np.concatenate((x_trace_n, x_trace_s))
+            y_trace = _np.concatenate((y_trace_n, y_trace_s))
+            z_trace = _np.concatenate((z_trace_n, z_trace_s))
+
+            # Combine the combined arrays into an array of shape (:,3)
+            # and add it to the list of traces.
+            self.trace_gsw.append(_np.array((x_trace, y_trace, z_trace)).T)
+
+    def _test_valid(self):
+        """Test the validity of inputs to the Trace class and trace method"""
+        if len(self.vsw_gse) != 3:
+            raise ValueError("vsw_gse must have 3 elements")
+        if self.coords.lower() != "geo":
+            raise ValueError("{}: this coordinate system is not supported".format(self.coords.lower()))
+        if _np.isnan(self.pdyn) | _np.isnan(self.dst) | _np.isnan(self.by_imf) | _np.isnan(self.bz_imf):
+            raise ValueError("Input parameters are not numbers")
+
+        try:
+            len_lat = len(self.lat)
+        except TypeError:
+            len_lat = 1
+        try:
+            len_lon = len(self.lon)
+        except TypeError:
+            len_lon = 1
+        try:
+            len_rho = len(self.rho)
+        except TypeError:
+            len_rho = 1
+        len_dt = len(self.time)
+
+        # Make the inputs into floating point arrays. Where an input is passed
+        # once, make it into an array of that input (this allows passing e.g.
+        # many latitudes for one longitude and rho).
+        lens = _np.array((len_lat, len_lon, len_rho, len_dt))
+        if len_lat == 1:
+            self.lat = _np.ones(_np.max(lens), dtype=float) * self.lat
+            len_lat = len(self.lat)
+        else:
+            self.lat = _np.array(self.lat, dtype=float)
+        if len_lon == 1:
+            self.lon = _np.ones(_np.max(lens), dtype=float) * self.lon
+            len_lon = len(self.lon)
+        else:
+            self.lon = _np.array(self.lon, dtype=float)
+        if len_rho == 1:
+            self.rho = _np.ones(_np.max(lens), dtype=float) * self.rho
+            len_rho = len(self.rho)
+        else:
+            self.rho = _np.array(self.rho, dtype=float)
+        if len_dt == 1:
+            self.time = _np.array([self.time[0] for _ in self.lat])
+            len_dt = len(self.time)
+        else:
+            self.time = _np.array(self.time)
+
+        # Make sure they're all the same length
+        if not (len_lat == len_lon == len_rho == len_dt):
+            raise ValueError(
+                "lat, lon, rho and datetime must be the same length")
+
+        return True
+
+    def _trace_to_hemisphere(self, hemisphere, ip, xgsw, ygsw, zgsw, dsmax, err, rmax, rmin, parmod, exmod, inmod,
+                             l_max):
+        if hemisphere == "north":
+            mapto = -1
+        else:
+            mapto = 1
+
+        xfgsw, yfgsw, zfgsw, xarr, yarr, zarr, l_cnt = _geopack.trace_08(
+            xgsw, ygsw, zgsw, mapto, dsmax, err, rmax, rmin, 0, parmod, exmod, inmod, l_max)
+
+        # Convert back to spherical geographic coords
+        xfgeo, yfgeo, zfgeo, _, _, _ = _geopack.geogsw_08(0., 0., 0., xfgsw, yfgsw, zfgsw, -1)
+        rhof, colatf, lonf, _, _, _ = _geopack.sphcar_08(0., 0., 0., xfgeo, yfgeo, zfgeo, -1)
+
+        if hemisphere == "north":
+            self.lat_n[ip] = 90. - _np.degrees(colatf)
+            self.lon_n[ip] = _np.degrees(lonf)
+            self.rho_n[ip] = rhof * earth_radius
+
+            x_trace = xarr[l_cnt - 1::-1]
+            y_trace = yarr[l_cnt - 1::-1]
+            z_trace = zarr[l_cnt - 1::-1]
+        else:
+            self.lat_s[ip] = 90. - _np.degrees(colatf)
+            self.lon_s[ip] = _np.degrees(lonf)
+            self.rho_s[ip] = rhof * earth_radius
+
+            x_trace = xarr[0:l_cnt]
+            y_trace = yarr[0:l_cnt]
+            z_trace = zarr[0:l_cnt]
+
+        return x_trace, y_trace, z_trace
+
+    def plot(self, ax=None, proj="xz", only_pts=None, show_pts=False,
+             show_earth=True,  **kwargs):
+        """Generate a 2D plot of the trace projected onto a given plane
+        Graphic keywords apply to the plot method for the field lines
+
+        Parameters
+        ----------
+        ax : matplotlib axes object, optional
+            The object on which to plot.
+        proj : str, optional
+            The GSW projection plane.
+        only_pts : list_like, optional
+            If the trace contains multiple points, only show those specified.
+        show_earth : bool, optional
+            Toggle Earth disk visibility.
+        show_pts : bool, optional
+            Toggle start points visibility.
+        **kwargs :
+            see matplotlib.axes.Axes.plot
+
+        Returns
+        -------
+        ax : matplotlib axes object
+        """
+        if ((len(proj) != 2) or (proj[0] not in ["x", "y", "z"])
+                or (proj[1] not in ["x", "y", "z"]) or (proj[0] == proj[1])):
+            raise ValueError("Invalid projection plane.")
+
+        if ax is None:
+            fig = _plt.gcf()
+            ax = fig.gca()
+            ax.set_aspect("equal")
+
+        # First plot a nice disk for the Earth
+        if show_earth:
+            earth = _Circle(xy=(0, 0), radius=1, facecolor="0.8", edgecolor="k",
+                            alpha=.5, zorder=4)
+            ax.add_patch(earth)
+
+        # Select indices to show
+        if only_pts is None:
+            inds = _np.arange(len(self.lat))
+        elif not isinstance(only_pts, list):
+            inds = [only_pts]
+        else:
+            inds = only_pts
+
+        # Then plot the traced field line
+        for cnt, ip in enumerate(inds):
+            # Select projection plane
+            if proj[0] == "x":
+                xx = self.trace_gsw[ip][:, 0]
+                xpt = self.gsw[ip, 0]
+                ax.set_xlabel(r"$X_{GSW}$")
+            elif proj[0] == "y":
+                xx = self.trace_gsw[ip][:, 1]
+                xpt = self.gsw[ip, 1]
+                ax.set_xlabel(r"$Y_{GSW}$")
+            else:
+                xx = self.trace_gsw[ip][:, 2]
+                xpt = self.gsw[ip, 2]
+                ax.set_xlabel(r"$Z_{GSW}$")
+
+            if proj[1] == "x":
+                yy = self.trace_gsw[ip][:, 0]
+                ypt = self.gsw[ip, 0]
+                ax.set_ylabel(r"$X_{GSW}$")
+            elif proj[1] == "y":
+                yy = self.trace_gsw[ip][:, 1]
+                ypt = self.gsw[ip, 1]
+                ax.set_ylabel(r"$Y_{GSW}$")
+            else:
+                yy = self.trace_gsw[ip][:, 2]
+                ypt = self.gsw[ip, 2]
+                ax.set_ylabel(r"$Z_{GSW}$")
+
+            ax.plot(xx, yy, **kwargs)
+            if show_pts:
+                ax.scatter(xpt, ypt, c="k", zorder=4)
+
+        # Set x limits to have the Sun to the left as per convention
+        ax.set_xlim(ax.get_xlim()[::-1])
+
+        return ax
+
+    def plot3d(self, only_pts=None, show_earth=True, show_pts=False,
+               xyzlim=None, **kwargs):
+        """Generate a 3D plot of the trace
+        Graphic keywords apply to the plot3d method for the field lines
+
+        Parameters
+        ----------
+        only_pts : list_like, optional
+            If the trace contains multiple points, only show those specified.
+        show_earth : bool, optional
+            Toggle Earth sphere visibility. Default is True.
+        show_pts : bool, optional
+            Toggle start points visibility. Default is False.
+        xyzlim : tuple_like, optional
+            3D axis limits.
+        **kwargs :
+            see mpl_toolkits.mplot3d.axes3d.Axes3D.plot3D
+
+        Returns
+        -------
+        ax :  matplotlib axes
+            axes object
+        """
+        fig = _plt.gcf()
+        ax = fig.gca(projection="3d")
+
+        # First plot a nice sphere for the Earth
+        if show_earth:
+            u = _np.linspace(0, 2 * _np.pi, 179)
+            v = _np.linspace(0, _np.pi, 179)
+            tx = _np.outer(_np.cos(u), _np.sin(v))
+            ty = _np.outer(_np.sin(u), _np.sin(v))
+            tz = _np.outer(_np.ones(_np.size(u)), _np.cos(v))
+            ax.plot_surface(tx, ty, tz, rstride=10, cstride=10, color="grey",
+                            alpha=.5, zorder=0, linewidth=0.5)
+
+        # Select indices to show
+        if only_pts is None:
+            inds = _np.arange(len(self.lat))
+        elif not isinstance(only_pts, list):
+            inds = [only_pts]
+        else:
+            inds = only_pts
+
+        # Then plot the traced field line
+        for ip in inds:
+            ax.plot3D(self.trace_gsw[ip][:, 0],
+                      self.trace_gsw[ip][:, 1],
+                      self.trace_gsw[ip][:, 2], **kwargs)
+            if show_pts:
+                ax.scatter3D(*self.gsw[ip, :], c="k")
+
+        # Set plot limits if none are set. This is hugely convoluted
+        # because you can't do ax.set_aspect("equal") for 3D plots
+        if xyzlim is None:
+            self._equal_aspect_3d(ax)
+        else:
+            ax.set(xlim3d=xyzlim, ylim3d=xyzlim, zlim3d=xyzlim)
+        ax.set(xlabel=r"$X_{GSW}$", ylabel=r"$Y_{GSW}$", zlabel=r"$Z_{GSW}$")
+
+        return ax
+
+    @staticmethod
+    def _equal_aspect_3d(ax):
+        """Set limits on a 3D axis to get equal aspect ratio on each side"""
+        lims = _np.array([ax.get_xlim3d(), ax.get_ylim3d(), ax.get_zlim3d()])
+        diffs = _np.array([-1 * _np.subtract(*i) for i in lims])
+        half_diff_max = _np.max(diffs) / 2.
+
+        x_mid = lims[0][0] + (diffs[0] / 2.)
+        y_mid = lims[1][0] + (diffs[1] / 2.)
+        z_mid = lims[2][0] + (diffs[2] / 2.)
+
+        if _np.argmax(diffs) == 0:
+            ax.set_ylim3d(y_mid - half_diff_max, y_mid + half_diff_max)
+            ax.set_zlim3d(z_mid - half_diff_max, z_mid + half_diff_max)
+        elif _np.argmax(diffs) == 1:
+            ax.set_xlim3d(x_mid - half_diff_max, x_mid + half_diff_max)
+            ax.set_zlim3d(z_mid - half_diff_max, z_mid + half_diff_max)
+        elif _np.argmax(diffs) == 2:
+            ax.set_xlim3d(x_mid - half_diff_max, x_mid + half_diff_max)
+            ax.set_ylim3d(y_mid - half_diff_max, y_mid + half_diff_max)
+
+        return True